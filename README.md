# Evergreen Module Manager

Manage Evergreen modules in your local environment.

![PyPI - Python Version](https://img.shields.io/pypi/pyversions/evg-module-manager) [![PyPI](https://img.shields.io/pypi/v/evg-module-manager.svg)](https://pypi.org/project/evg-module-manager/)

## Table of contents

1. [Description](#description)
2. [Dependencies](#dependencies)
3. [Installation](#installation)
4. [Usage](#usage)
5. [Contributor's Guide](#contributors-guide)
    - [Setting up a local development environment](#setting-up-a-local-development-environment)
    - [linting/formatting](#lintingformatting)
    - [Running tests](#running-tests)
    - [Automatically running checks on commit](#automatically-running-checks-on-commit)
    - [Versioning](#versioning)
    - [Code Review](#code-review)
    - [Deployment](#deployment)
6. [Resources](#resources)

## Description

The evg-module-manager is a tool to help improve the local workflows of working with modules in
your evergreen projects. It will help you keep any modules defined in your local project in sync.
It supports the following functionality:

* List what modules are defined in the local project.
* List what modules are currently active in your local repo.
* Clone a module repository.
* Enable/disable modules in your local repo.
* Create an evergreen patch build that includes changes from the local patch build and all enabled
  modules.
* Submit a changes to the commit-queue that includes changes from the local patch build and all
  enabled modules.

## Dependencies

* Python 3.8 or later
* git
* evergreen command line tool
* [Evergreen config file](https://github.com/evergreen-ci/evergreen/wiki/Using-the-Command-Line-Tool#downloading-the-command-line-tool)

## Installation

We strongly recommend using a tool like [pipx](https://pypa.github.io/pipx/) to install
this tool. This will isolate the dependencies and ensure they don't conflict with other tools.

```bash
$ pipx install evg-module-manager
```

## Usage

See the [usage](docs/usage.md) documentation for details about using this tool.

```bash
evg-module-manager --help
Usage: evg-module-manager [OPTIONS] COMMAND [ARGS]...

  Evergreen Module Manager is a tool help simplify the local workflows of evergreen modules.

Options:
  --modules-dir PATH      Directory to store module repositories [default='..']
  --evg-config-file PATH  Path to file with evergreen auth configuration
                          [default='/Users/user/.evergreen.yml']
  --evg-project TEXT      Name of Evergreen project [default='mongodb-mongo-master']
  --help                  Show this message and exit.

Commands:
  commit-queue  Submit changes from the base repository and any enabled modules to the...
  disable       Disable the specified module in the current repo.
  enable        Enable the specified module in the current repo.
<<<<<<< HEAD
  git-branch    Perform basic git checkout|rebase|merge operations to the specific revision.
=======
  git-commit    Perform git commit of changes in each module.
>>>>>>> c47c041e
  list-modules  List the modules available for the current repo.
  patch         Create an Evergreen patch with changes from the base repo and any enabled...
```

## Contributor's Guide

### Setting up a local development environment

This project uses [poetry](https://python-poetry.org/) for setting up a local environment.

```bash
git clone ...
cd evg-module-manager
poetry install
```

### linting/formatting

This project uses [black](https://black.readthedocs.io/en/stable/) and
[isort](https://pycqa.github.io/isort/) for formatting.

```bash
poetry run black src tests
poetry run isort src tests
```

### Running tests

This project uses [pytest](https://docs.pytest.org/en/6.2.x/) for testing.

```bash
poetry run pytest
```

### Automatically running checks on commit

This project has [pre-commit](https://pre-commit.com/) configured. Pre-commit will run
configured checks at git commit time. To enable pre-commit on your local repository run:

```bash
poetry run pre-commit install
```

### Versioning

This project uses [semver](https://semver.org/) for versioning.

Please include a description what is added for each new version in `CHANGELOG.md`.

### Code Review

Please open a Github Pull Request for code review.

### Deployment

Deployment to pypi is automatically triggered on merges to main.

## Resources

* [Evergreen REST documentation](https://github.com/evergreen-ci/evergreen/wiki/REST-V2-Usage)<|MERGE_RESOLUTION|>--- conflicted
+++ resolved
@@ -72,11 +72,8 @@
   commit-queue  Submit changes from the base repository and any enabled modules to the...
   disable       Disable the specified module in the current repo.
   enable        Enable the specified module in the current repo.
-<<<<<<< HEAD
   git-branch    Perform basic git checkout|rebase|merge operations to the specific revision.
-=======
   git-commit    Perform git commit of changes in each module.
->>>>>>> c47c041e
   list-modules  List the modules available for the current repo.
   patch         Create an Evergreen patch with changes from the base repo and any enabled...
 ```
