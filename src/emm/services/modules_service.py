"""Service for working with evergreen modules."""
from pathlib import Path
from typing import Dict, Optional

import inject
import structlog
from plumbum import ProcessExecutionError
from shrub.v3.evg_project import EvgModule

from emm.options import EmmOptions
from emm.services.evg_service import EvgService, Manifest
from emm.services.file_service import FileService
from emm.services.git_service import GitAction, GitService

LOGGER = structlog.get_logger(__name__)


class ModulesService:
    """A service for working with evergreen modules."""

    @inject.autoparams()
    def __init__(
        self,
        emm_options: EmmOptions,
        evg_service: EvgService,
        git_service: GitService,
        file_service: FileService,
    ) -> None:
        """
        Initialize the service.

        :param emm_options: Configuration options for modules.
        :param evg_service: Service for working with evergreen.
        :param git_service: Service for working with git.
        :param file_service: Service for working with files.
        """
        self.emm_options = emm_options
        self.evg_service = evg_service
        self.git_service = git_service
        self.file_service = file_service

    def enable(self, module_name: str, sync_commit: bool = True) -> None:
        """
        Enable the given module.

        :param module_name: Name of module to enable.
        :param sync_commit: If True, checkout the module commit associated with the base repo.
        """
        module_data = self.get_module_data(module_name)
        modules_dir = self.emm_options.modules_directory
        module_location = modules_dir / module_data.get_repository_name()

        target_dir = Path(module_data.prefix)

        if not self.file_service.path_exists(target_dir):
            self.file_service.mkdirs(target_dir)

        target_location = target_dir / module_name
        if self.file_service.path_exists(target_location):
            raise ValueError(f"Module {module_name} already exists at {target_location}")

        if not module_location.exists():
            self.git_service.clone(
                module_data.get_repository_name(), module_data.repo, modules_dir, module_data.branch
            )

        print(f"Create symlink: {target_location} -> {module_location.resolve()}")
        self.file_service.create_symlink(target_location, module_location.resolve())

        if sync_commit:
            self.sync_module(module_name, module_data)

    def disable(self, module_name: str) -> None:
        """Disable to specified module."""
        module_data = self.get_module_data(module_name)
        target_dir = Path(module_data.prefix)

        target_location = target_dir / module_name
        if not self.file_service.path_exists(target_location):
            raise ValueError(f"Module {module_name} does not exists at {target_location}")

        self.file_service.rm_symlink(target_location)

    def get_module_data(self, module_name: str) -> EvgModule:
        """
        Get data about the specified module.

        :param module_name: Module to query.
        :return: Details about the module.
        """
        modules_data = self.evg_service.get_module_map(self.emm_options.evg_project)
        if module_name not in modules_data:
            raise ValueError(f"Could not find module {module_name} in evergreen project config.")

        return modules_data[module_name]

    def get_all_modules(self, enabled: bool) -> Dict[str, EvgModule]:
        """
        Get a dictionary of all known modules.

        :param enabled: If True only return modules enabled locally.
        :return: Dictionary of module names to module information.
        """
        all_modules = self.evg_service.get_module_map(self.emm_options.evg_project)
        pred = self.is_module_enabled if enabled else lambda _name, _: True
        return {k: v for k, v in all_modules.items() if pred(k, v)}

    def is_module_enabled(self, module_name: str, module_data: EvgModule) -> bool:
        """
        Determine if the given module is enabled locally.

        :param module_name: Name of module to check.
        :param module_data: Data about the module being checked.
        :return: True if module is enabled locally.
        """
        module_location = Path(module_data.prefix) / module_name
        return self.file_service.path_exists(module_location)

    def get_evg_manifest(self, evg_project: str) -> Manifest:
        """
        Get the evergreen manifest base on evergreen project.

        :param evg_project: The project to retrieve manifest.
        :return: The manifest modules in evergreen associate with the latest commit in evergreen history.
        """
        project_branch = self.evg_service.get_project_branch(evg_project)
        base_revision = self.git_service.merge_base(project_branch, "HEAD")
        return self.evg_service.get_manifest(evg_project, base_revision)

    def sync_module(self, module_name: str, module_data: EvgModule) -> None:
        """
        Sync the given module to the commit associated with the base repo in evergreen.

        :param module_name: Name of module being synced.
        :param module_data: Data about the module.
        """
        manifest = self.get_evg_manifest(self.emm_options.evg_project)
        manifest_modules = manifest.modules
        if manifest_modules is None:
            raise ValueError("Modules not found in manifest")

        module_manifest = manifest_modules.get(module_name)
        if module_manifest is None:
            raise ValueError(f"Module not found in manifest: {module_name}")

        module_revision = module_manifest.revision
        module_location = Path(module_data.prefix) / module_name

        self.git_service.fetch(module_location)
        self.git_service.checkout(module_revision, directory=module_location)

<<<<<<< HEAD
    def attempt_git_operation(
        self,
        operation: GitAction,
        revision: str,
        branch_name: Optional[str] = None,
        directory: Optional[Path] = None,
    ) -> Optional[str]:
        """
        Attempt to perform the specified git operation.

        :param operation: Git operation to perform.
        :param revision: Git revision to perform operation on.
        :param branch_name: Name of branch for git checkout.
        :param directory: Directory of git repository.
        :return: Error message if an error was encountered.
        """
        try:
            self.git_service.perform_git_action(operation, revision, branch_name, directory)
        except ProcessExecutionError:
            LOGGER.warning(
                f"Error encountered during git operation {operation} on {revision}", exc_info=True
            )
            return f"Encountered error performing '{operation}' on '{revision}'"
        return None

    def git_operate_modules(
        self, operation: GitAction, branch: str, enabled_modules: Dict[str, EvgModule]
    ) -> Dict[str, str]:
        """
        Git operate modules to the specific revisions.

        :param operation: Git operation to perform.
        :param branch: Name of branch for git checkout.
        :param enabled_modules: Dictionary of enabled modules.
        :return: Dictionary of error encountered.
        """
        error_encountered = {}
        manifest = self.get_evg_manifest(self.emm_options.evg_project)
        manifest_modules = manifest.modules
        if manifest_modules is None:
            raise ValueError("Modules not found in manifest")

        for module, module_data in enabled_modules.items():
            module_manifest = manifest_modules.get(module)
            if module_manifest is None:
                raise ValueError(f"Module not found in manifest: {module}")

            module_rev = module_manifest.revision
            module_location = Path(module_data.prefix) / module
            errmsg = self.attempt_git_operation(operation, module_rev, branch, module_location)
            if errmsg:
                error_encountered[module] = errmsg
        return error_encountered

    def git_operate_base(self, operation: GitAction, revision: str, branch: str) -> Dict[str, str]:
        """
        Git operate base to the specific revisions.

        :param operation: Git operation to perform.
        :param revision: Dictionary of module names and git revision to check out.
        :param branch: Name of branch for git checkout.
        :return: Dictionary of error encountered.
        """
        errmsg = self.attempt_git_operation(operation, revision, branch)
        enabled_modules = self.get_all_modules(True)
        error_encountered = self.git_operate_modules(operation, branch, enabled_modules)
        if errmsg:
            error_encountered["BASE"] = errmsg
        return error_encountered
=======
    def git_commit_modules(self, commit: str) -> None:
        """
        Git commit all changes to all modules.

        :param commit: Commit content for all changes.
        """
        enabled_modules = self.get_all_modules(True)
        self.git_service.commit_all(commit)
        for module in enabled_modules:
            module_data = self.get_module_data(module)
            module_location = Path(module_data.prefix) / module
            self.git_service.commit_all(commit, module_location)
>>>>>>> c47c041e
<|MERGE_RESOLUTION|>--- conflicted
+++ resolved
@@ -149,7 +149,6 @@
         self.git_service.fetch(module_location)
         self.git_service.checkout(module_revision, directory=module_location)
 
-<<<<<<< HEAD
     def attempt_git_operation(
         self,
         operation: GitAction,
@@ -219,7 +218,7 @@
         if errmsg:
             error_encountered["BASE"] = errmsg
         return error_encountered
-=======
+
     def git_commit_modules(self, commit: str) -> None:
         """
         Git commit all changes to all modules.
@@ -231,5 +230,4 @@
         for module in enabled_modules:
             module_data = self.get_module_data(module)
             module_location = Path(module_data.prefix) / module
-            self.git_service.commit_all(commit, module_location)
->>>>>>> c47c041e
+            self.git_service.commit_all(commit, module_location)