"""Command line entry point to application."""
import logging
import os.path
import sys
from pathlib import Path
from typing import List

import click
import inject
import structlog
from evergreen import EvergreenApi, RetryingEvergreenApi
from structlog.stdlib import LoggerFactory

from emm.options import DEFAULT_EVG_CONFIG, DEFAULT_EVG_PROJECT, DEFAULT_MODULES_PATH, EmmOptions
from emm.services.git_service import GitAction
from emm.services.modules_service import ModulesService
from emm.services.patch_service import PatchService

LOGGER = structlog.get_logger(__name__)

EXTERNAL_LOGGERS = [
    "evergreen",
    "inject",
    "urllib3",
]


class EmmOrchestrator:
    """An orchestrator for evg-module-manager."""

    @inject.autoparams()
    def __init__(self, modules_service: ModulesService, patch_service: PatchService) -> None:
        """Initialize the orchestrator."""
        self.modules_service = modules_service
        self.patch_service = patch_service

    def enable(self, module_name: str, sync_commit: bool) -> None:
        """
        Enable the specified module.

        :param module_name: Name of module to enable.
        :param sync_commit: If True, checkout the commit associated with the base repo.
        """
        self.modules_service.enable(module_name, sync_commit)

    def disable(self, module_name: str) -> None:
        """Disable the specified module."""
        self.modules_service.disable(module_name)

    def submit_patch(self, extra_args: List[str]) -> None:
        """
        Submit a patch with all the enabled modules.

        :param extra_args: Extra arguments to pass to the patch command.
        """
        patch_info = self.patch_service.create_patch(extra_args)
        print(f"Patch Submitted: {patch_info.patch_url}")

    def submit_cq_patch(self, extra_args: List[str]) -> None:
        """
        Submit a patch to the commit-queue with all the enabled modules.

        :param extra_args: Extra arguments to pass to the patch command.
        """
        patch_info = self.patch_service.create_cq_patch(extra_args)
        print(f"Patch Submitted: {patch_info.patch_url}")

    def display_modules(self, enabled: bool, details: bool) -> None:
        """
        Display the available modules.

        :param enabled: Only display enabled modules.
        :param details: Display module details.
        """
        modules = self.modules_service.get_all_modules(enabled)
        for module_name, module_data in modules.items():
            print(f"- {module_name}")
            if details:
                print(f"\tprefix: {module_data.prefix}")
                print(f"\trepo: {module_data.repo}")
                print(f"\tbranch: {module_data.branch}")

<<<<<<< HEAD
    def git_operate_base(self, revision: str, operation: GitAction, branch: str) -> None:
        """
        Git checkout|rebase|merge modules to the specific revision.

        :param revision: Dictionary of module names and git revision to check out.
        :param operation: Git operation to perform.
        :param branch: Name of branch for git checkout.
        """
        self.modules_service.git_operate_base(operation, revision, branch)
=======
    def git_commit_modules(self, commit_message: str) -> None:
        """
        Git commit all changes to all modules.

        :param commit_message: Commit content for all changes.
        """
        self.modules_service.git_commit_modules(commit_message)
>>>>>>> c47c041e


def configure_logging(verbose: bool) -> None:
    """
    Configure logging.

    :param verbose: Enable verbose logging.
    """
    structlog.configure(logger_factory=LoggerFactory())
    level = logging.DEBUG if verbose else logging.INFO
    logging.basicConfig(
        format="[%(asctime)s - %(name)s - %(levelname)s] %(message)s",
        level=level,
        stream=sys.stderr,
    )
    for log_name in EXTERNAL_LOGGERS:
        logging.getLogger(log_name).setLevel(logging.WARNING)


@click.group(context_settings=dict(auto_envvar_prefix="EMM", max_content_width=100))
@click.option(
    "--modules-dir",
    default=DEFAULT_MODULES_PATH,
    type=click.Path(),
    help=f"Directory to store module repositories [default='{DEFAULT_MODULES_PATH}']",
)
@click.option(
    "--evg-config-file",
    default=DEFAULT_EVG_CONFIG,
    type=click.Path(exists=True),
    help=f"Path to file with evergreen auth configuration [default='{DEFAULT_EVG_CONFIG}']",
)
@click.option(
    "--evg-project",
    default=DEFAULT_EVG_PROJECT,
    help=f"Name of Evergreen project [default='{DEFAULT_EVG_PROJECT}']",
)
@click.pass_context
def cli(ctx: click.Context, modules_dir: str, evg_config_file: str, evg_project: str) -> None:
    """Evergreen Module Manager is a tool help simplify the local workflows of evergreen modules."""
    ctx.ensure_object(EmmOptions)
    ctx.obj.modules_directory = Path(modules_dir)
    ctx.obj.evg_config = Path(evg_config_file)
    ctx.obj.evg_project = evg_project

    configure_logging(False)

    evg_config_file = os.path.expanduser(evg_config_file)
    evg_api = RetryingEvergreenApi.get_api(config_file=evg_config_file)

    def dependencies(binder: inject.Binder) -> None:
        binder.bind(EvergreenApi, evg_api)
        binder.bind(EmmOptions, ctx.obj)

    inject.configure(dependencies)


@cli.command(context_settings=dict(max_content_width=100))
@click.pass_context
@click.option("-m", "--module", required=True, help="Name of module to enable.")
@click.option(
    "--sync-commit/--no-sync-commit",
    default=True,
    help="When true, checkout the commit associated with the base repo in evergreen.",
)
def enable(ctx: click.Context, module: str, sync_commit: bool) -> None:
    """
    Enable the specified module in the current repo.

    If the module does not exist locally, it will be cloned.
    """
    orchestrator = EmmOrchestrator()
    orchestrator.enable(module, sync_commit)


@cli.command(context_settings=dict(max_content_width=100))
@click.pass_context
@click.option("-m", "--module", required=True, help="Name of module to enable.")
def disable(ctx: click.Context, module: str) -> None:
    """Disable the specified module in the current repo."""
    orchestrator = EmmOrchestrator()
    orchestrator.disable(module)


@cli.command(
    context_settings=dict(max_content_width=100, ignore_unknown_options=True, allow_extra_args=True)
)
@click.pass_context
def patch(ctx: click.Context) -> None:
    """
    Create an Evergreen patch with changes from the base repo and any enabled modules.

    Any options passed to this command was be forwarded to the `evergreen patch` command. However,
    the following options are already included and should not be added:

    * --skip_confirm, --yes, -y
    * --project, -p
    """
    orchestrator = EmmOrchestrator()
    orchestrator.submit_patch(ctx.args)


@cli.command(
    context_settings=dict(max_content_width=100, ignore_unknown_options=True, allow_extra_args=True)
)
@click.pass_context
def commit_queue(ctx: click.Context) -> None:
    """
    Submit changes from the base repository and any enabled modules to the Evergreen commit queue.

    Any enabled modules with changes with be submitted to the commit queue along with changes
    to the base repository.

    Any options passed to this command was be forwarded to the `evergreen patch` command. However,
    the following options are already included and should not be added:

    * --skip_confirm, --yes, -y
    * --project, -p
    """
    orchestrator = EmmOrchestrator()
    orchestrator.submit_cq_patch(ctx.args)


@cli.command(context_settings=dict(max_content_width=100))
@click.option("--enabled", is_flag=True, default=False, help="Only list enabled modules.")
@click.option("--show-details", is_flag=True, default=False, help="Show details about modules.")
@click.pass_context
def list_modules(ctx: click.Context, enabled: bool, show_details: bool) -> None:
    """List the modules available for the current repo."""
    orchestrator = EmmOrchestrator()
    orchestrator.display_modules(enabled, show_details)


@cli.command(context_settings=dict(max_content_width=100))
<<<<<<< HEAD
@click.option("-r", "--revision", required=True, help="Revision to be checked out.")
@click.option(
    "-o",
    "--operation",
    type=click.Choice([a.value for a in GitAction]),
    default=GitAction.CHECKOUT,
    help="Git operations to perform with found commit [default=checkout].",
)
@click.option("-b", "--branch", default=None, help="Name of branch for git checkout.")
@click.pass_context
def git_branch(ctx: click.Context, revision: str, operation: GitAction, branch: str) -> None:
    """Perform basic git checkout|rebase|merge operations to the specific revision."""
    orchestrator = EmmOrchestrator()
    orchestrator.git_operate_base(revision, operation, branch)
=======
@click.option("--commit-message", required=True, help="Commit message to apply.")
@click.pass_context
def git_commit(ctx: click.Context, commit_message: str) -> None:
    """
    Create a git commit of changes in each module.

    Any enabled modules with git tracked changes will be committed with the commit message
    along with changes to the base repository.

    The following options are already included in the git commit command:
    * --all, -a
    * --message, -m
    """
    orchestrator = EmmOrchestrator()
    orchestrator.git_commit_modules(commit_message)
>>>>>>> c47c041e


if __name__ == "__main__":
    cli(obj=EmmOptions(), auto_envvar_prefix="EMM")<|MERGE_RESOLUTION|>--- conflicted
+++ resolved
@@ -80,7 +80,6 @@
                 print(f"\trepo: {module_data.repo}")
                 print(f"\tbranch: {module_data.branch}")
 
-<<<<<<< HEAD
     def git_operate_base(self, revision: str, operation: GitAction, branch: str) -> None:
         """
         Git checkout|rebase|merge modules to the specific revision.
@@ -90,7 +89,7 @@
         :param branch: Name of branch for git checkout.
         """
         self.modules_service.git_operate_base(operation, revision, branch)
-=======
+
     def git_commit_modules(self, commit_message: str) -> None:
         """
         Git commit all changes to all modules.
@@ -98,7 +97,6 @@
         :param commit_message: Commit content for all changes.
         """
         self.modules_service.git_commit_modules(commit_message)
->>>>>>> c47c041e
 
 
 def configure_logging(verbose: bool) -> None:
@@ -233,7 +231,6 @@
 
 
 @cli.command(context_settings=dict(max_content_width=100))
-<<<<<<< HEAD
 @click.option("-r", "--revision", required=True, help="Revision to be checked out.")
 @click.option(
     "-o",
@@ -248,7 +245,8 @@
     """Perform basic git checkout|rebase|merge operations to the specific revision."""
     orchestrator = EmmOrchestrator()
     orchestrator.git_operate_base(revision, operation, branch)
-=======
+
+
 @click.option("--commit-message", required=True, help="Commit message to apply.")
 @click.pass_context
 def git_commit(ctx: click.Context, commit_message: str) -> None:
@@ -264,7 +262,6 @@
     """
     orchestrator = EmmOrchestrator()
     orchestrator.git_commit_modules(commit_message)
->>>>>>> c47c041e
 
 
 if __name__ == "__main__":
